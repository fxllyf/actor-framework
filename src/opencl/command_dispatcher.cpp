/******************************************************************************\
 *           ___        __                                                    *
 *          /\_ \    __/\ \                                                   *
 *          \//\ \  /\_\ \ \____    ___   _____   _____      __               *
 *            \ \ \ \/\ \ \ '__`\  /'___\/\ '__`\/\ '__`\  /'__`\             *
 *             \_\ \_\ \ \ \ \L\ \/\ \__/\ \ \L\ \ \ \L\ \/\ \L\.\_           *
 *             /\____\\ \_\ \_,__/\ \____\\ \ ,__/\ \ ,__/\ \__/.\_\          *
 *             \/____/ \/_/\/___/  \/____/ \ \ \/  \ \ \/  \/__/\/_/          *
 *                                          \ \_\   \ \_\                     *
 *                                           \/_/    \/_/                     *
 *                                                                            *
 * Copyright (C) 2011-2013                                                    *
 * Dominik Charousset <dominik.charousset@haw-hamburg.de>                     *
 * Raphael Hiesgen <raphael.hiesgen@haw-hamburg.de>                           *
 *                                                                            *
 * This file is part of libcppa.                                              *
 * libcppa is free software: you can redistribute it and/or modify it under   *
 * the terms of the GNU Lesser General Public License as published by the     *
 * Free Software Foundation; either version 2.1 of the License,               *
 * or (at your option) any later version.                                     *
 *                                                                            *
 * libcppa is distributed in the hope that it will be useful,                 *
 * but WITHOUT ANY WARRANTY; without even the implied warranty of             *
 * MERCHANTABILITY or FITNESS FOR A PARTICULAR PURPOSE.                       *
 * See the GNU Lesser General Public License for more details.                *
 *                                                                            *
 * You should have received a copy of the GNU Lesser General Public License   *
 * along with libcppa. If not, see <http://www.gnu.org/licenses/>.            *
\******************************************************************************/

#include <sstream>
#include <iostream>
#include <stdexcept>
#include <algorithm>

#include "cppa/cppa.hpp"
#include "cppa/opencl/command_dispatcher.hpp"

using namespace std;

namespace cppa { namespace opencl {

struct command_dispatcher::worker {

    command_dispatcher* m_parent;

    typedef command_ptr job_ptr;

    job_queue* m_job_queue;
    thread m_thread;
    job_ptr m_dummy;

    worker(command_dispatcher* parent, job_queue* jq, job_ptr dummy)
        : m_parent(parent), m_job_queue(jq), m_dummy(dummy) { }

    void start() {
        m_thread = thread(&command_dispatcher::worker_loop, this);
    }

    worker(const worker&) = delete;

    worker& operator=(const worker&) = delete;

    void operator()() {
        job_ptr job;
        for (;;) {
            /*
             * todo:
             *  manage device usage
             *  wait for device
             */
            // adopt reference count of job queue
            job.adopt(m_job_queue->pop());
            if(job != m_dummy) {
                try {
                    cl_command_queue cmd_q =
                            m_parent->m_devices.front().cmd_queue.get();
                    job->enqueue(cmd_q);
                    cl_int err{clFlush(cmd_q)};
                    if (err != CL_SUCCESS) {
                        ostringstream oss;
                        oss << "clFlush: " << get_opencl_error(err);
                        CPPA_LOGMF(CPPA_ERROR, self, oss.str());
                        throw runtime_error(oss.str());
                    }
                }
                catch (exception& e) {
                    ostringstream oss;
                    oss << "worker loop, e.what(): " << e.what();
                    CPPA_LOGMF(CPPA_ERROR, self, oss.str());
                    throw runtime_error(oss.str());
                }
            }
            else {
                CPPA_LOG_TRACE("worker done");
                return;
            }
        }
    }

};


void command_dispatcher::worker_loop(command_dispatcher::worker* w) {
    (*w)();
}

void command_dispatcher::supervisor_loop(command_dispatcher* scheduler,
                                         job_queue* jq, command_ptr m_dummy) {
    CPPA_LOGF_TRACE("");
    unique_ptr<command_dispatcher::worker> worker;
    worker.reset(new command_dispatcher::worker(scheduler, jq, m_dummy));
    worker->start();
    worker->m_thread.join();
    worker.reset();
}

void command_dispatcher::initialize() {

    m_dummy = make_counted<command_dummy>();

    cl_int err{0};

    /* find up to two available platforms */
    cl_uint number_of_platforms;
    err = clGetPlatformIDs(0, nullptr, &number_of_platforms);
    if (err != CL_SUCCESS) {
        ostringstream oss;
<<<<<<< HEAD
        oss << "clGetPlatformIDs (getting number of platforms): "
            << get_opencl_error(err);
        CPPA_LOG_ERROR(oss.str());
=======
        oss << "clGetPlatformIDs: " << get_opencl_error(err);
        CPPA_LOGMF(CPPA_ERROR, self, oss.str());
>>>>>>> 488ca971
        throw logic_error(oss.str());
    }
    else if (number_of_platforms < 1) {
        ostringstream oss;
<<<<<<< HEAD
        oss << "clGetPlatformIDs: no platforms found.";
        CPPA_LOG_ERROR(oss.str());
        throw logic_error(oss.str());
    }

    vector<cl_platform_id> ids(number_of_platforms);
    err = clGetPlatformIDs(ids.size(), ids.data(), nullptr);
    if (err != CL_SUCCESS) {
        ostringstream oss;
        oss << "clGetPlatformIDs (getting platform ids): "
            << get_opencl_error(err);
        CPPA_LOG_ERROR(oss.str());
=======
        oss << "clGetPlatformIDs: 'no platforms found'.";
        CPPA_LOGMF(CPPA_ERROR, self, oss.str());
>>>>>>> 488ca971
        throw logic_error(oss.str());
    }

    /* find gpu devices on our platform */
    int pid{0};
    cl_uint num_devices{0};
    cl_device_type dev_type{CL_DEVICE_TYPE_GPU};
    err = clGetDeviceIDs(ids[pid], dev_type, 0, nullptr, &num_devices);
    if (err == CL_DEVICE_NOT_FOUND) {
        CPPA_LOG_TRACE("No gpu devices found. Looking for cpu devices.");
        cout << "No gpu devices found. Looking for cpu devices." << endl;
        dev_type = CL_DEVICE_TYPE_CPU;
        err = clGetDeviceIDs(ids[pid], dev_type, 0, nullptr, &num_devices);
    }
    if (err != CL_SUCCESS) {
        ostringstream oss;
        oss << "clGetDeviceIDs: " << get_opencl_error(err);
        CPPA_LOGMF(CPPA_ERROR, self, oss.str());
        throw runtime_error(oss.str());
    }
    vector<cl_device_id> devices(num_devices);
    err = clGetDeviceIDs(ids[pid], dev_type, num_devices, devices.data(), nullptr);
    if (err != CL_SUCCESS) {
        ostringstream oss;
        oss << "clGetDeviceIDs: " << get_opencl_error(err);
        CPPA_LOGMF(CPPA_ERROR, self, oss.str());
        throw runtime_error(oss.str());
    }

    /* create a context */
    m_context.adopt(clCreateContext(0, 1, devices.data(), nullptr, nullptr, &err));
    if (err != CL_SUCCESS) {
        ostringstream oss;
        oss << "clCreateContext: " << get_opencl_error(err);
        CPPA_LOGMF(CPPA_ERROR, self, oss.str());
        throw runtime_error(oss.str());
    }

    for (auto& d : devices) {
        CPPA_LOG_TRACE("Creating command queue for device(s).");
        device_ptr device;
        device.adopt(d);
        unsigned id{++dev_id_gen};
        size_t return_size{0};
        static constexpr size_t buf_size = 128;
        char buf[buf_size];
        err = clGetDeviceInfo(device.get(), CL_DEVICE_NAME, buf_size, buf, &return_size);
        if (err != CL_SUCCESS) {
            CPPA_LOGMF(CPPA_ERROR, self, "clGetDeviceInfo (CL_DEVICE_NAME): " << get_opencl_error(err));
            fill(buf, buf+buf_size, 0);
        }
        command_queue_ptr cmd_queue;
        cmd_queue.adopt(clCreateCommandQueue(m_context.get(),
                                             device.get(),
                                             CL_QUEUE_PROFILING_ENABLE,
                                             &err));
        if (err != CL_SUCCESS) {
            CPPA_LOGMF(CPPA_DEBUG, self, "Could not create command queue for device "
                           << buf << ": " << get_opencl_error(err));
        }
        else {
            size_t max_work_group_size{0};
            err = clGetDeviceInfo(device.get(),
                                  CL_DEVICE_MAX_WORK_GROUP_SIZE,
                                  sizeof(size_t),
                                  &max_work_group_size,
                                  &return_size);
            if (err != CL_SUCCESS) {
                ostringstream oss;
                oss << "clGetDeviceInfo (" << id
                    << ":CL_DEVICE_MAX_WORK_GROUP_SIZE): "
                    << get_opencl_error(err);
                CPPA_LOGMF(CPPA_ERROR, self, oss.str());
                throw runtime_error(oss.str());
            }
            cl_uint max_work_item_dimensions = 0;
            err = clGetDeviceInfo(device.get(),
                                  CL_DEVICE_MAX_WORK_ITEM_DIMENSIONS,
                                  sizeof(cl_uint),
                                  &max_work_item_dimensions,
                                  &return_size);
            if (err != CL_SUCCESS) {
                ostringstream oss;
                oss << "clGetDeviceInfo (" << id
                    << ":CL_DEVICE_MAX_WORK_ITEM_DIMENSIONS): "
                    << get_opencl_error(err);
                CPPA_LOGMF(CPPA_ERROR, self, oss.str());
                throw runtime_error(oss.str());
            }
            dim_vec max_work_items_per_dim(max_work_item_dimensions);
            err = clGetDeviceInfo(device.get(),
                                  CL_DEVICE_MAX_WORK_ITEM_SIZES,
                                  sizeof(size_t)*max_work_item_dimensions,
                                  max_work_items_per_dim.data(),
                                  &return_size);
            if (err != CL_SUCCESS) {
                ostringstream oss;
                oss << "clGetDeviceInfo (" << id
                    << ":CL_DEVICE_MAX_WORK_ITEM_SIZES): "
                    << get_opencl_error(err);
                CPPA_LOGMF(CPPA_ERROR, self, oss.str());
                throw runtime_error(oss.str());
            }
            device_info dev_info{id,
                                 cmd_queue,
                                 device,
                                 max_work_group_size,
                                 max_work_item_dimensions,
                                 max_work_items_per_dim};
            m_devices.push_back(move(dev_info));
        }
    }
    if (m_devices.empty()) {
        ostringstream oss;
        oss << "Could not create a command queue for "
            << "any of the present devices.";
        CPPA_LOGMF(CPPA_ERROR, self, oss.str());
        throw runtime_error(oss.str());
    }
    else {
        m_supervisor = thread(&command_dispatcher::supervisor_loop,
                              this,
                              &m_job_queue,
                              m_dummy);
    }
}

void command_dispatcher::destroy() {
    m_dummy->ref(); // reference of m_job_queue
    m_job_queue.push_back(m_dummy.get());
    m_supervisor.join();
    delete this;
}

void command_dispatcher::dispose() {
    delete this;
}

command_dispatcher* get_command_dispatcher() {
    return detail::singleton_manager::get_command_dispatcher();
}

} } // namespace cppa::opencl<|MERGE_RESOLUTION|>--- conflicted
+++ resolved
@@ -126,21 +126,15 @@
     err = clGetPlatformIDs(0, nullptr, &number_of_platforms);
     if (err != CL_SUCCESS) {
         ostringstream oss;
-<<<<<<< HEAD
         oss << "clGetPlatformIDs (getting number of platforms): "
             << get_opencl_error(err);
-        CPPA_LOG_ERROR(oss.str());
-=======
-        oss << "clGetPlatformIDs: " << get_opencl_error(err);
-        CPPA_LOGMF(CPPA_ERROR, self, oss.str());
->>>>>>> 488ca971
+        CPPA_LOGMF(CPPA_ERROR, self, oss.str());
         throw logic_error(oss.str());
     }
     else if (number_of_platforms < 1) {
         ostringstream oss;
-<<<<<<< HEAD
         oss << "clGetPlatformIDs: no platforms found.";
-        CPPA_LOG_ERROR(oss.str());
+        CPPA_LOGMF(CPPA_ERROR, self, oss.str());
         throw logic_error(oss.str());
     }
 
@@ -150,11 +144,7 @@
         ostringstream oss;
         oss << "clGetPlatformIDs (getting platform ids): "
             << get_opencl_error(err);
-        CPPA_LOG_ERROR(oss.str());
-=======
-        oss << "clGetPlatformIDs: 'no platforms found'.";
-        CPPA_LOGMF(CPPA_ERROR, self, oss.str());
->>>>>>> 488ca971
+        CPPA_LOGMF(CPPA_ERROR, self, oss.str());
         throw logic_error(oss.str());
     }
 
